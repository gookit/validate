--- conflicted
+++ resolved
@@ -293,7 +293,6 @@
 	assert.True(t, strings.HasPrefix(errStr, "Field "))
 }
 
-<<<<<<< HEAD
 type TestPermission struct {
 	TestUserData `json:",inline" validate:"required_if:Type,give"`
 	Type         string `json:"type" validate:"required|in:give,remove"`
@@ -437,7 +436,8 @@
 	val3 := Struct(perm3)
 	val3.StopOnError = false
 	assert.True(t, val3.Validate(), "perm3 should pass validation with valid data")
-=======
+}
+
 func TestValidation_RestoreRequestBody(t *testing.T) {
 	request, err := http.NewRequest(http.MethodPost, "/", bytes.NewBufferString(`{"test": "data"}`))
 	assert.Nil(t, err)
@@ -468,5 +468,4 @@
 	assert.Nil(t, err)
 	assert.Equal(t, `{"test": "data"}`, string(bs))
 
->>>>>>> 74906afa
 }