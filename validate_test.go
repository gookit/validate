package validate

import (
	"fmt"
	"testing"

	"github.com/stretchr/testify/assert"
)

func TestNew(t *testing.T) {
	v := New(map[string][]string{
		"age":  {"12"},
		"name": {"inhere"},
	})
	v.StringRules(MS{
		"age":  "required|strInt",
		"name": "required|string:3|strLen:4,6",
	})

	assert.True(t, v.Validate())
}

func TestRule_Apply(t *testing.T) {
	is := assert.New(t)
	mp := M{
		"name": "inhere",
		"code": "2363",
	}

	v := Map(mp)
	v.ConfigRules(MS{
		"name": `regex:\w+`,
	})
	v.AddRule("name", "stringLength", 3)
	v.StringRule("code", `required|regex:\d{4,6}`)

	is.True(v.Validate())
}

<<<<<<< HEAD
func TestStructUseDefault(t *testing.T) {
	is := assert.New(t)

	type user struct {
		Name string `validate:"required|default:tom" filter:"trim|upper"`
		Age  int    `validate:"uint|default:23"`
	}

	u := &user{Age: 90}
	v := New(u)
	is.True(v.Validate())
	is.Equal("tom", u.Name)

	u = &user{Name: "inhere"}
	v = New(u)
	is.True(v.Validate())
	// fmt.Println(v.SafeData())

	// check/filter default value
	u = &user{Age: 90}
	v = New(u)
	v.CheckDefault = true

	is.True(v.Validate())
	is.Equal("TOM", u.Name)
=======
func TestValidation_RequiredIf(t *testing.T) {
	v := New(M{
		"name": "lee",
		"age":  "12",
	})
	v.StringRules(MS{
		"age":     "required_if:name,lee",
		"nothing": "required_if:age,12,13,14",
	})

	v.Validate()
	assert.Equal(t, v.Errors.One(), "nothing is required when age is [12 13 14]")
}

func TestValidation_RequiredUnless(t *testing.T) {
	v := New(M{
		"age":     "18",
		"name":    "lee",
		"nothing": "",
	})
	v.StringRules(MS{
		"age":     "required_unless:name,lee",
		"nothing": "required_unless:age,12,13,14",
	})

	v.Validate()
	assert.Equal(t, v.Errors.One(), "nothing field is required unless age is in [12 13 14]")
}

func TestValidation_RequiredWith(t *testing.T) {
	v := New(M{
		"age":  "18",
		"name": "test",
	})
	v.StringRules(MS{
		"age":      "required_with:name,city",
		"anything": "required_with:sex,city",
		"nothing":  "required_with:age,name",
	})

	v.Validate()
	assert.Equal(t, v.Errors.One(), "nothing field is required when [age name] is present")
}

func TestValidation_RequiredWithAll(t *testing.T) {
	v := New(M{
		"age":     "18",
		"name":    "test",
		"sex":     "man",
		"nothing": "",
	})
	v.StringRules(MS{
		"age":      "required_with_all:name,sex,city",
		"anything": "required_with_all:school,city",
		"nothing":  "required_with_all:age,name,sex",
	})

	v.Validate()
	fmt.Println(v.Errors)
	assert.Equal(t, v.Errors.One(), "nothing field is required when [age name sex] is present")
}

func TestValidation_RequiredWithout(t *testing.T) {
	v := New(M{
		"age":  "18",
		"name": "test",
	})
	v.StringRules(MS{
		"age":      "required_without:city",
		"anything": "required_without:age,name",
		"nothing":  "required_without:sex,name",
	})

	v.Validate()
	assert.Equal(t, v.Errors.One(), "nothing field is required when [sex name] is not present")
}

func TestValidation_RequiredWithoutAll(t *testing.T) {
	v := New(M{
		"age":     "18",
		"name":    "test",
		"nothing": "",
	})
	v.StringRules(MS{
		"age":      "required_without_all:name,city",
		"anything": "required_without:age,name",
		"nothing":  "required_without_all:sex,city",
	})

	v.Validate()
	assert.Equal(t, v.Errors.One(), "nothing field is required when none of [sex city] are present")
>>>>>>> 5b2da9bf
}<|MERGE_RESOLUTION|>--- conflicted
+++ resolved
@@ -37,7 +37,6 @@
 	is.True(v.Validate())
 }
 
-<<<<<<< HEAD
 func TestStructUseDefault(t *testing.T) {
 	is := assert.New(t)
 
@@ -63,7 +62,9 @@
 
 	is.True(v.Validate())
 	is.Equal("TOM", u.Name)
-=======
+}
+
+
 func TestValidation_RequiredIf(t *testing.T) {
 	v := New(M{
 		"name": "lee",
@@ -155,5 +156,4 @@
 
 	v.Validate()
 	assert.Equal(t, v.Errors.One(), "nothing field is required when none of [sex city] are present")
->>>>>>> 5b2da9bf
 }