--- conflicted
+++ resolved
@@ -21,18 +21,6 @@
 	statusFail
 )
 
-var (
-	requiredRules = []string{
-		"required",
-		"required_if",
-		"required_unless",
-		"required_with",
-		"required_with_all",
-		"required_without",
-		"required_without_all",
-	}
-)
-
 // Apply current rule for the rule fields
 func (r *Rule) Apply(v *Validation) (stop bool) {
 	// scene name is not match. skip the rule
@@ -43,11 +31,7 @@
 	var err error
 	name := ValidatorName(r.validator)
 	// validator name is not "required"
-<<<<<<< HEAD
 	isNotRequired := !strings.HasPrefix(name, "required")
-=======
-	isNotRequired := !Enum(name, requiredRules)
->>>>>>> 5b2da9bf
 
 	// validate each field
 	for _, field := range r.fields {
@@ -75,7 +59,6 @@
 
 		// get field value.
 		val, exist := v.Get(field)
-		// 	if sd, ok := v.data.(*StructData); ok {}
 
 		// field not exist
 		if !exist {
